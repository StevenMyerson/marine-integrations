--- conflicted
+++ resolved
@@ -1,13 +1,8 @@
 #!/usr/bin/env python
 
 """
-<<<<<<< HEAD
-@package ion.services.mi.instrument_fsm.py
-@file ion/agents/instrumentagents/instrument_fsm.py
-=======
 @package ion.services.mi.instrument_fsm Instrument Finite State Machine
 @file ion/services/mi/instrument_fsm.py
->>>>>>> 53745996
 @author Edward Hunter
 @brief Simple state mahcine for driver and agent classes.
 """
@@ -25,7 +20,7 @@
     def __init__(self, states, events, state_handlers,enter_event,exit_event):
         """
         Initialize states, events, handlers.
-        
+
         @param states The list of states that the FSM handles
         @param events The list of events that the FSM handles
         @param state_handlers A dict of which state maps to which handling
@@ -83,7 +78,7 @@
             self._on_transition(next_state,params)
                 
         return (success,result)
-    
+
     def _on_transition(self,next_state,params):
         """
         Call the sequence of events to cause a state transition. Called from
