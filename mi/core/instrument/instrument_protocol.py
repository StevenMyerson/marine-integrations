--- conflicted
+++ resolved
@@ -629,9 +629,6 @@
             response = directions.get_response()
             self._do_cmd_resp(command, expected_prompt = response)
 
-<<<<<<< HEAD
-        resp_result = self._do_cmd_resp(cmd, expected_prompt = expected_prompt)
-=======
         value = kwargs.get('value', None)
         #
         # DHE: this is a kludge; need a way to send a parameter as a "command."  We can't expect to look
@@ -643,7 +640,6 @@
             self._connection.send(cmd_line)
         else:
             resp_result = self._do_cmd_resp(cmd, value = value, expected_prompt = response)
->>>>>>> 59a91519
  
         return resp_result
 
