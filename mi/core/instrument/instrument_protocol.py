#!/usr/bin/env python

"""
@package ion.services.mi.instrument_protocol Base instrument protocol structure
@file ion/services/mi/instrument_protocol.py
@author Steve Foley, 
        Bill Bollenbacher
@brief Instrument protocol classes that provide structure towards the
nitty-gritty interaction with individual instruments in the system.
@todo Figure out what gets thrown on errors
"""

__author__ = 'Steve Foley'
__license__ = 'Apache 2.0'

import logging
import time
import os
import signal
import re
import json

from mi.core.common import BaseEnum, InstErrorCode
from mi.core.instrument.data_particle import DataParticleKey

from mi.core.instrument.instrument_driver import DriverAsyncEvent

from mi.core.instrument.protocol_param_dict import ProtocolParameterDict
from mi.core.exceptions import InstrumentTimeoutException
from mi.core.exceptions import InstrumentProtocolException
from mi.core.exceptions import InstrumentParameterException
from mi.core.exceptions import NotImplementedException

from mi.core.log import get_logger ; log = get_logger()


class InterfaceType(BaseEnum):
    """The methods of connecting to a device"""
    ETHERNET = 'ethernet'
    SERIAL = 'serial'




class InstrumentProtocol(object):
    """
        
    Base instrument protocol class.
    """    
    def __init__(self, driver_event):
        """
        Base constructor.
        @param driver_event The callback for asynchronous driver events.
        """
        # Event callback to send asynchronous events to the agent.
        self._driver_event = driver_event

        # The connection used to talk to the device.
        self._connection = None
        
        # The protocol state machine.
        self._protocol_fsm = None
        
        # The parameter dictionary.
        self._param_dict = ProtocolParameterDict()

    ########################################################################
    # Helper methods
    ########################################################################
    def got_data(self, data):
        """
        Called by the instrument connection when data is available.
         Defined in subclasses.
        """
        pass
    
    def _extract_sample(self, particle_class, regex, line, publish=True):
        """
        Extract sample from a response line if present and publish "raw" and
        "parsed" sample events to agent. 

        @param particle_class The class to instantiate for this specific
            data particle. Parameterizing this allows for simple, standard
            behavior from this routine
        @param regex The regular expression that matches a data sample
        @param line string to match for sample.
        @param publish boolean to publish samples (default True). If True,
               two different events are published: one to notify raw data and
               the other to notify parsed data.

        @retval dict of dicts {'parsed': parsed_sample, 'raw': raw_sample} if
                the line can be parsed for a sample. Otherwise, None.
        @todo Figure out how the agent wants the results for a single poll
            and return them that way from here
        """

        sample = None
        if regex.match(line):
        
            particle = particle_class(line,
                preferred_timestamp=DataParticleKey.DRIVER_TIMESTAMP)
            
            raw_sample = particle.generate_raw()
            parsed_sample = particle.generate_parsed()
            
            if publish and self._driver_event:
                self._driver_event(DriverAsyncEvent.SAMPLE, raw_sample)
    
            if publish and self._driver_event:
                self._driver_event(DriverAsyncEvent.SAMPLE, parsed_sample)
    
            sample = dict(parsed=json.loads(parsed_sample), raw=json.loads(raw_sample))
            return sample
        return sample

    def get_current_state(self):
        """
        Return current state of the protocol FSM.
        """

        return self._protocol_fsm.get_current_state()

    def get_resource_capabilities(self, current_state=True):
        """
        """

        res_cmds = self._protocol_fsm.get_events(current_state)
        res_cmds = self._filter_capabilities(res_cmds)        
        res_params = self._param_dict.get_keys()
        
        return [res_cmds, res_params]

    def _filter_capabilities(self, events):
        """
        """

        return events

    ########################################################################
    # Command build and response parse handlers.
    ########################################################################            
    def _add_response_handler(self, cmd, func, state=None):
        """
        Insert a handler class responsible for handling the response to a
        command sent to the instrument, optionally available only in a
        specific state.
        
        @param cmd The high level key of the command to respond to.
        @param func The function that handles the response
        @param state The state to pair with the command for which the function
        should be used
        """

        if state == None:
            self._response_handlers[cmd] = func
        else:            
            self._response_handlers[(state, cmd)] = func

    def _add_build_handler(self, cmd, func):
        """
        Add a command building function.
        @param cmd The device command to build.
        @param func The function that constructs the command.
        """

        self._build_handlers[cmd] = func
        
    ########################################################################
    # Helpers to build commands.
    ########################################################################
    def _build_simple_command(self, cmd, *args):
        """
        Builder for simple commands

        @param cmd The command to build
        @param args Unused arguments
        @retval Returns string ready for sending to instrument        
        """

        return "%s%s" % (cmd, self.eoln)
    
    def _build_keypress_command(self, cmd, *args):
        """
        Builder for simple, non-EOLN-terminated commands

        @param cmd The command to build
        @param args Unused arguments
        @retval Returns string ready for sending to instrument        
        """


        return "%s" % (cmd)
    
    def _build_multi_keypress_command(self, cmd, *args):
        """
        Builder for simple, non-EOLN-terminated commands

        @param cmd The command to build
        @param args Unused arguments
        @retval Returns string ready for sending to instrument        
        """


        return "%s%s%s%s%s%s" % (cmd, cmd, cmd, cmd, cmd, cmd)

    ########################################################################
    # Static helpers to format set commands.
    ########################################################################

    @staticmethod
    def _true_false_to_string(v):
        """
        Write a boolean value to string formatted for "generic" set operations.
        Subclasses should overload this as needed for instrument-specific
        formatting.
        
        @param v a boolean value.
        @retval A yes/no string formatted as a Python boolean for set operations.
        @throws InstrumentParameterException if value not a bool.
        """
        
        if not isinstance(v,bool):
            raise InstrumentParameterException('Value %s is not a bool.' % str(v))
        return str(v)

    @staticmethod
    def _int_to_string(v):
        """
        Write an int value to string formatted for "generic" set operations.
        Subclasses should overload this as needed for instrument-specific
        formatting.
        
        @param v An int val.
        @retval an int string formatted for generic set operations.
        @throws InstrumentParameterException if value not an int.
        """
        
        if not isinstance(v,int):
            raise InstrumentParameterException('Value %s is not an int.' % str(v))
        else:
            return '%i' % v

    @staticmethod
    def _float_to_string(v):
        """
        Write a float value to string formatted for "generic" set operations.
        Subclasses should overload this as needed for instrument-specific
        formatting.
        
        @param v A float val.
        @retval a float string formatted for "generic" set operations.
        @throws InstrumentParameterException if value is not a float.
        """

        if not isinstance(v,float):
            raise InstrumentParameterException('Value %s is not a float.' % v)
        else:
            return '%e' % v

class CommandResponseInstrumentProtocol(InstrumentProtocol):
    """
    Base class for text-based command-response instruments.
    """
    
    def __init__(self, prompts, newline, driver_event):
        """
        Constructor.
        @param prompts Enum class containing possible device prompts used for
        command response logic.
        @param newline The device newline.
        @driver_event The callback for asynchronous driver events.
        """
        
        # Construct superclass.
        InstrumentProtocol.__init__(self, driver_event)

        # The end of line delimiter.                
        self._newline = newline
    
        # Class of prompts used by device.
        self._prompts = prompts
    
        # Line buffer for input from device.
        self._linebuf = ''
        
        # Short buffer to look for prompts from device in command-response
        # mode.
        self._promptbuf = ''
        
        # Lines of data awaiting further processing.
        self._datalines = []

        # Handlers to build commands.
        self._build_handlers = {}

        # Handlers to parse responses.
        self._response_handlers = {}

        self._last_data_receive_timestamp = None
        
    def _get_response(self, timeout=10, expected_prompt=None):
        """
        Get a response from the instrument
        @todo Consider cases with no prompt
        @param timeout The timeout in seconds
        @param expected_prompt Only consider the specific expected prompt as
        presented by this string
        @throw InstrumentProtocolExecption on timeout
        """
        # Grab time for timeout and wait for prompt.

        starttime = time.time()
        if expected_prompt == None:
            prompt_list = self._prompts.list()
        else:
            if isinstance(expected_prompt, str):
                prompt_list = [expected_prompt]
            else:
                prompt_list = expected_prompt


        while True:
            for item in prompt_list:
                if self._promptbuf.endswith(item):

                    return (item, self._linebuf)
                else:
                    time.sleep(.1)

            if time.time() > starttime + timeout:
                raise InstrumentTimeoutException("in _get_response()")



    def _get_line_of_response(self, timeout=10, line_delimiter='\r\n', expected_prompt=None):



        starttime = time.time()
        while True:
            if line_delimiter in self._linebuf:
                (chunk, pat, remainder) = self._linebuf.partition(line_delimiter)
                self._linebuf = remainder
                return(None, chunk + pat)

            elif self._promptbuf.endswith(expected_prompt):
                (chunk, pat, remainder) = self._linebuf.partition(expected_prompt)
                return(pat, None)

            else:
                time.sleep(.1)

            if time.time() > starttime + timeout:
                raise InstrumentTimeoutException("in _get_line_of_response()")

    def _do_cmd_resp(self, cmd, *args, **kwargs):
        """
        Perform a command-response on the device.
        @param cmd The command to execute.
        @param args positional arguments to pass to the build handler.
        @param timeout=timeout optional wakeup and command timeout.
        @retval resp_result The (possibly parsed) response result.
        @raises InstrumentTimeoutException if the response did not occur in time.
        @raises InstrumentProtocolException if command could not be built or if response
        was not recognized.
        """


        log.debug("self._linebuf which was = to '" + str(self._linebuf) + "'")
        log.debug("self._promptbuf which was = to '" + str(self._promptbuf) + "'")

        # Get timeout and initialize response.
        timeout = kwargs.get('timeout', 10)
        expected_prompt = kwargs.get('expected_prompt', None)
        write_delay = kwargs.get('write_delay', 0)
        retval = None
        
        # Get the build handler.
        build_handler = self._build_handlers.get(cmd, None)
        if not build_handler:
            raise InstrumentProtocolException('Cannot build command: %s' % cmd)

        cmd_line = build_handler(cmd, *args)

        # Wakeup the device, pass up exception if timeout

        prompt = self._wakeup(timeout)
<<<<<<< HEAD

=======
        
>>>>>>> ec1b3425
        # Clear line and prompt buffers for result.


        self._linebuf = ''
        self._promptbuf = ''

        # Send command.
        log.debug('_do_cmd_resp: %s, timeout=%s, write_delay=%s, expected_prompt=%s,' %
                        (repr(cmd_line), timeout, write_delay, expected_prompt))

        if (write_delay == 0):
            self._connection.send(cmd_line)
        else:
            for char in cmd_line:
                self._connection.send(char)
                time.sleep(write_delay)

        # Wait for the prompt, prepare result and return, timeout exception

        (prompt, result) = self._get_response(timeout,
                                              expected_prompt=expected_prompt)


        resp_handler = self._response_handlers.get((self.get_current_state(), cmd), None) or \
            self._response_handlers.get(cmd, None)
        resp_result = None
        if resp_handler:
            resp_result = resp_handler(result, prompt)

        return resp_result
            
    def _do_cmd_no_resp(self, cmd, *args, **kwargs):
        """
        Issue a command to the instrument after a wake up and clearing of
        buffers. No response is handled as a result of the command.
        
        @param cmd The command to execute.
        @param args positional arguments to pass to the build handler.
        @param timeout=timeout optional wakeup timeout.
        @raises InstrumentTimeoutException if the response did not occur in time.
        @raises InstrumentProtocolException if command could not be built.        
        """

        timeout = kwargs.get('timeout', 10)
        write_delay = kwargs.get('write_delay', 0)

        
        build_handler = self._build_handlers.get(cmd, None)
        if not build_handler:
            log.error('_do_cmd_no_resp: no handler for command: %s' % (cmd))
            raise InstrumentProtocolException(error_code=InstErrorCode.BAD_DRIVER_COMMAND)
        cmd_line = build_handler(cmd, *args)
        
        # Wakeup the device, timeout exception as needed
        prompt = self._wakeup(timeout)

        # Clear line and prompt buffers for result.

        self._linebuf = ''
        self._promptbuf = ''

        # Send command.
        log.debug('_do_cmd_no_resp: %s, timeout=%s' % (repr(cmd_line), timeout))
        if (write_delay == 0):
            self._connection.send(cmd_line)
        else:
            for char in cmd_line:
                self._connection.send(char)
                time.sleep(write_delay)
    
    def _do_cmd_direct(self, cmd):
        """
        Issue an untranslated command to the instrument. No response is handled 
        as a result of the command.
        
        @param cmd The high level command to issue
        """


        # Send command.
        log.debug('_do_cmd_direct: <%s>' % cmd)
        self._connection.send(cmd)
 
    ########################################################################
    # Incomming data callback.
    ########################################################################            
    def got_data(self, data):
        """
        Called by the instrument connection when data is available.
        Append line and prompt buffers. Extended by device specific
        subclasses.
        """

        # Update the line and prompt buffers.
        self._linebuf += data        
        self._promptbuf += data
        self._last_data_timestamp = time.time()


    ########################################################################
    # Wakeup helpers.
    ########################################################################            
    
    def _send_wakeup(self):
        """
        Send a wakeup to the device. Overridden by device specific
        subclasses.
        """

        pass
        
    def  _wakeup(self, timeout, delay=1):
        """
        Clear buffers and send a wakeup command to the instrument
        @param timeout The timeout to wake the device.
        @param delay The time to wait between consecutive wakeups.
        @throw InstrumentTimeoutException if the device could not be woken.
        """
        # Clear the prompt buffer.


        self._promptbuf = ''
        
        # Grab time for timeout.
        starttime = time.time()
        
        while True:
            # Send a line return and wait a sec.
            log.debug('Sending wakeup.')
            self._send_wakeup()
            time.sleep(delay)

            for item in self._prompts.list():
                #log.debug("GOT " + repr(self._promptbuf))
                if self._promptbuf.endswith(item):
                    log.debug('wakeup got prompt: %s' % repr(item))
                    return item

            if time.time() > starttime + timeout:
                raise InstrumentTimeoutException("in _wakeup()")

    def _wakeup_until(self, timeout, desired_prompt, delay=1, no_tries=5):
        """
        Continue waking device until a specific prompt appears or a number
        of tries has occurred.
        @param timeout The timeout to wake the device.
        @desired_prompt Continue waking until this prompt is seen.
        @delay Time to wake between consecutive wakeups.
        @no_tries Maximum number of wakeup tries to see desired prompt.
        @raises InstrumentTimeoutException if device could not be woken.
        @raises InstrumentProtocolException if the desired prompt is not seen in the
        maximum number of attempts.
        """

        count = 0
        while True:
            prompt = self._wakeup(timeout, delay)
            if prompt == desired_prompt:
                break
            else:
                time.sleep(delay)
                count += 1
                if count >= no_tries:
                    raise InstrumentProtocolException('Incorrect prompt.')
                    
                    
class MenuInstrumentProtocol(CommandResponseInstrumentProtocol):
    """
    Base class for menu-based instrument interfaces that can use a cmd/response approach to
    walking down the menu from its root.
    """
    
    class MenuTree(object):
        # The _node_directions variable is a dictionary of menu sub-menus keyed by the sub-menu's name.
        # Each sub-menu entry contains a list of directions, which are either cmd/response pairs or 
        # sub_menu names. These commands need to be executed in the specified order to get from the root menu
        # to the sub-menu.
        # example:
        #
        # for these enumerations:
        #
        # class SubMenues(BaseEnum):
        #     SUB_MENU1 = 'sub_menu1'
        #     SUB_MENU2 = 'sub_menu2'
        #     SUB_MENU3 = 'sub_menu3'
        #     SUB_MENU4 = 'sub_menu4'
        #
        # class InstrumentPrompts(BaseEnum):
        #     MAIN_MENU = '\a\b ? \a\b'
        #     SUB_MENU1  = '\a\b 1'
        #     SUB_MENU2  = '\a\b 2'
        #     SUB_MENU3  = '\a\b 3'
        #     SUB_MENU4  = '\a\b 4'
        #
        # the instance creation could look like:
        #
        # Directions = MenuInstrumentProtocol.MenuTree.Directions
        #
        # menu = MenuInstrumentProtocol.MenuTree({
        #    SubMenues.SUB_MENU1   : [Directions("1", InstrumentPrompts.SUB_MENU1)],
        #    SubMenues.SUB_MENU2   : [Directions("2", InstrumentPrompts.SUB_MENU2)],
        #    SubMenues.SUB_MENU3   : [Directions(SubMenues.SUB_MENU2),
        #                            Directions("2", InstrumentPrompts.SUB_MENU3, 20)],
        #    SubMenues.SUB_MENU4   : [Directions(SubMenues.SUB_MENU3),
        #                            Directions("d", InstrumentPrompts.SUB_MENU4)]
        #    })
        #
        # After passing the menu into the constructor via:
        # MenuInstrumentProtocol.__init__(self, menu, prompts, newline, driver_event)
        #
        # directions can be retrieved for a sub-menu using:
        #
        # directions_list = self._menu.get_directions(SubMenues.SUB_MENU4)
        #
        # which should return a list of Directions objects which can be used to walk from
        # the root menu to the sub-menu as follows:
        #
        # for directions in directions_list:
        #     command = directions.get_command()
        #     response = directions.get_response()
        #     timeout = directions.get_timeout()
        #     do_cmd_reponse(command, expected_prompt = response, timeout = timeout)
        

        class Directions(object):
            def __init__(self, command = None, response = None, timeout = 10):
                if command == None:
                    raise InstrumentProtocolException('MenuTree.Directions(): command parameter missing')                
                self.command = command
                self.response = response
                self.timeout = timeout
                
            def __str__(self):
                return "command=%s, response=%s, timeout=%s" %(repr(self.command), 
                                                               repr(self.response), 
                                                               repr(self.timeout))
            
            def get_command(self):
                return self.command
            
            def get_response(self):
                return self.response
                
            def get_timeout(self):
                return self.timeout
                
        _node_directions = {}
        
        def __init__(self, node_directions):
            if not isinstance(node_directions, dict):
                raise InstrumentProtocolException('MenuTree.__init__(): node_directions parameter not a dictionary')                
            self._node_directions = node_directions
            
        def get_directions(self, node):
            try:
                directions_list = self._node_directions[node]
            except:
                raise InstrumentProtocolException('MenuTree.get_directions(): node %s not in _node_directions dictionary'
                                                  %str(node))                
            log.debug("MenuTree.get_directions(): _node_directions = %s, node = %s, d_list = %s" 
                      %(str(self._node_directions), str(node), str(directions_list)))
            directions = []
            for item in directions_list:
                if not isinstance(item, self.Directions):
                    raise InstrumentProtocolException('MenuTree.get_directions(): item %s in directions list not a Directions object'
                                                      %str(item))                
                if item.response != None:
                    directions.append(item)
                else:
                    directions += self.get_directions(item.command)
            return directions
        
           
    def __init__(self, menu, prompts, newline, driver_event, **kwargs):
        """
        Constructor.
        @param prompts Enum class containing possible device prompts used for
        menu system.
        @param newline The device newline.
        @param driver_event The callback for asynchronous driver events.
        @param read_delay optional kwarg specifying amount of time to delay before
               attempting to read response from instrument (in _get_response).

        """
        
        # Construct superclass.
        CommandResponseInstrumentProtocol.__init__(self, prompts, newline, driver_event)
        self._menu = menu

        # The end of line delimiter.                
        self._newline = newline
    
        # Class of prompts used by device.
        self._prompts = prompts
    
        # Linebuffer for input from device.
        self._linebuf = ''
        
        # Short buffer to look for prompts from device in command-response
        # mode.
        self._promptbuf = ''
        
        # Lines of data awaiting further processing.
        self._datalines = []

        # Handlers to build commands.
        self._build_handlers = {}

        # Handlers to parse responses.
        self._response_handlers = {}

        self._last_data_receive_timestamp = None
        
        # Initialize read_delay
        self._read_delay = kwargs.get('read_delay', None)
        

    def _get_response(self, timeout=10, expected_prompt=None, **kwargs):
        """
        Get a response from the instrument
        @todo Consider cases with no prompt
        @param timeout The timeout in seconds
        @param expected_prompt Only consider the specific expected prompt as
        presented by this string
        @throw InstrumentProtocolExecption on timeout
        """

        """
        Because the output of the instrument does not generate events, do_cmd_rsp 
        jumps right in here looking for a response, and often it is before the 
        complete response has arrived, so we can miss it.  The read delay
        is to alleviate that problem.
        """

        if self._read_delay is not None:
            time.sleep(self._read_delay)
            
        # Grab time for timeout and wait for prompt.
        starttime = time.time()
        
        """
        DHE: It doesn't seem right to go through the list of prompts
        because one wasn't given.  Seems like if you have an expected 
        response, provide it.  The could be a large list of responses
        to go through on the chance that you might accidentally find
        it?  This seems like a candidate for a required parameter; if
        it's a don't care, then that should be explicitly stated.
        Maybe some instrument behavior requires this?
        """        
        if expected_prompt == None:
            prompt_list = self._prompts.list()
        else:
            log.debug('MenuInstrumentProtocol._get_response: timeout=%s, expected_prompt=%s, expected_prompt(hex)=%s,' 
                  %(timeout, expected_prompt, expected_prompt.encode("hex")))
            assert isinstance(expected_prompt, str)
            prompt_list = [expected_prompt]            
        while True:
            for item in prompt_list:
                # DHE: this doesn't work well; changing for now.
                #if self._promptbuf.endswith(item):
                log.debug('MenuInstrumentProtocol._get_response: looking for item: %s in promptbuf: %s' 
                          %(item, self._promptbuf))
                if item in self._promptbuf:
                    log.debug('MenuInstrumentProtocol._get_response: FOUND IT!') 
                    return (item, self._linebuf)
                else:
                    time.sleep(.1)
            if time.time() > starttime + timeout:
                log.error('MenuInstrumentProtocol._get_response TIMEOUT waiting for item: %s in promptbuf!' 
                          %(item))
                raise InstrumentTimeoutException("in _get_response()")
               
    def _navigate_and_execute(self, cmd, **kwargs):
        """
        Navigate to a sub-menu and execute a command.  
        @param cmd The command to execute.
        @param expected_prompt optional kwarg passed through to do_cmd_resp.
        @param timeout=timeout optional wakeup and command timeout.
        @param write_delay optional kwarg passed through to do_cmd_resp.
        @raises InstrumentTimeoutException if the response did not occur in time.
        @raises InstrumentProtocolException if command could not be built or if response
        was not recognized.
        """

        resp_result = None

        # Get dest_submenu arg
        dest_submenu = kwargs.pop('dest_submenu', None)
        if dest_submenu == None:
            raise InstrumentProtocolException('_navigate_and_execute(): dest_submenu parameter missing')

        # iterate through the directions 
        directions_list = self._menu.get_directions(dest_submenu)
        for directions in directions_list:
            log.debug('_navigate_and_execute: directions: %s' %(directions))
            command = directions.get_command()
            response = directions.get_response()
            timeout = directions.get_timeout()
            self._do_cmd_resp(command, expected_prompt = response, timeout = timeout)

        """
        DHE: this is a kludge; need a way to send a parameter as a "command."  We can't expect to look
        up all possible values in the build_handlers
        """
        value = kwargs.pop('value', None)
        if cmd is None:
            cmd_line = self._build_simple_command(value) 
            log.debug('_navigate_and_execute: sending value: %s to connection.send.' %(cmd_line))
            self._connection.send(cmd_line)
        else:
            log.debug('_navigate_and_execute: sending cmd: %s with kwargs: %s to _do_cmd_resp.' %(cmd, kwargs))
            resp_result = self._do_cmd_resp(cmd, **kwargs)
 
        return resp_result

    def _do_cmd_resp(self, cmd, **kwargs):
        """
        Perform a command-response on the device.
        @param cmd The command to execute.
        @param expected_prompt optional kwarg passed through to _get_response.
        @param timeout=timeout optional wakeup and command timeout.
        @param write_delay optional kwarg for inter-character transmit delay.
        @raises InstrumentTimeoutException if the response did not occur in time.
        @raises InstrumentProtocolException if command could not be built or if response
        was not recognized.
        """

        # Get timeout and initialize response.
        timeout = kwargs.get('timeout', 10)
        expected_prompt = kwargs.get('expected_prompt', None)
        
        # Pop off the write_delay; it doesn't get passed on in **kwargs
        write_delay = kwargs.pop('write_delay', 0)

        # Get the value
        value = kwargs.get('value', None)

        # Get the build handler.
        build_handler = self._build_handlers.get(cmd[0], None)
        if not build_handler:
            raise InstrumentProtocolException('Cannot build command: %s' % cmd[0])

        """
        DHE: The cmd for menu-driven instruments needs to be an object.  Need to refactor
        """
        cmd_line = build_handler(cmd[1])

        # Clear line and prompt buffers for result.
        self._linebuf = ''
        self._promptbuf = ''

        log.debug('_do_cmd_resp: cmd=%s, timeout=%s, write_delay=%s, expected_prompt=%s,' %
                        (repr(cmd_line), timeout, write_delay, expected_prompt))
        if (write_delay == 0):
            self._connection.send(cmd_line)
        else:
            #print "---> DHE: do_cmd_resp() sending cmd_line: " + cmd_line
            for char in cmd_line:
                self._connection.send(char)
                time.sleep(write_delay)

        # Wait for the prompt, prepare result and return, timeout exception
        (prompt, result) = self._get_response(timeout, expected_prompt=expected_prompt)

        log.debug('_do_cmd_resp: looking for response handler for: %s"' %(cmd[0]))
        resp_handler = self._response_handlers.get((self.get_current_state(), cmd[0]), None) or \
            self._response_handlers.get(cmd[0], None)
        resp_result = None
        if resp_handler:
            log.debug('_do_cmd_resp: calling response handler: %s' %(resp_handler))
            resp_result = resp_handler(result, prompt)
        else:
            log.debug('_do_cmd_resp: no response handler for cmd: %s' %(cmd[0]))

        return resp_result
    
    def _go_to_root_menu(self):
        """
        This method needs to be implemented for each instrument.  It performs the commands that 
        returns the instrument to its root menu
        """
        raise NotImplementedException('_go_to_root_menu() not implemented.')

    def got_data(self, data):
        """
        Called by the instrument connection when data is available.
        Append line and prompt buffers. Extended by device specific
        subclasses.
        """

        self._linebuf += data        
        self._promptbuf += data
        self._last_data_timestamp = time.time()    
<|MERGE_RESOLUTION|>--- conflicted
+++ resolved
@@ -385,11 +385,7 @@
         # Wakeup the device, pass up exception if timeout
 
         prompt = self._wakeup(timeout)
-<<<<<<< HEAD
-
-=======
-        
->>>>>>> ec1b3425
+        
         # Clear line and prompt buffers for result.
 
 
