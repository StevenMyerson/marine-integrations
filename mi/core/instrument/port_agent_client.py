#!/usr/bin/env python

"""
@package mi.core.instrument.port_agent_client
@file mi/core/instrument/port_agent_client
@author David Everett
@brief Client to connect to the port agent
and logging.
"""

__author__ = 'David Everett'
__license__ = 'Apache 2.0'

import socket
import errno
import threading
import time
import datetime
import struct
import array
import binascii

from mi.core.log import get_logger ; log = get_logger()
from mi.core.exceptions import InstrumentConnectionException

HEADER_SIZE = 16 # BBBBHHLL = 1 + 1 + 1 + 1 + 2 + 2 + 4 + 4 = 16


"""
Packet Types
"""
DATA_FROM_DRIVER = 2


OFFSET_P_CHECKSUM_LOW = 6
OFFSET_P_CHECKSUM_HIGH = 7

"""
Offsets into the unpacked header fields
"""
SYNC_BYTE1_INDEX = 0
SYNC_BYTE1_INDEX = 1
SYNC_BYTE1_INDEX = 2
TYPE_INDEX = 3
LENGTH_INDEX = 4 # packet size (including header)
CHECKSUM_INDEX = 5
TIMESTAMP_UPPER_INDEX = 6
TIMESTAMP_LOWER_INDEX = 6

SYSTEM_EPOCH = datetime.date(*time.gmtime(0)[0:3])
NTP_EPOCH = datetime.date(1900, 1, 1)
NTP_DELTA = (SYSTEM_EPOCH - NTP_EPOCH).days * 24 * 3600

"""
Port Agent Packet Types
"""
DATA_FROM_INSTRUMENT = 1
DATA_FROM_DRIVER = 2
PORT_AGENT_COMMAND = 3
PORT_AGENT_STATUS = 4
PORT_AGENT_FAULT = 5
INSTRUMENT_COMMAND = 6
HEARTBEAT = 7

MAX_HEARTBEAT_INTERVAL = 20         # Max, for range checking parameter
MAX_ALLOWED_MISSED_HEARTBEATS = 5   # Max number we can miss 
MAX_SEND_ATTEMPTS = 15              # Max number of times we can get EAGAIN

class PortAgentPacket():
    """
    An object that encapsulates the details packets that are sent to and
    received from the port agent.
    https://confluence.oceanobservatories.org/display/syseng/CIAD+MI+Port+Agent+Design
    """
    
    def __init__(self):
        self.__header = None
        self.__data = None
        self.__type = None
        self.__length = None
        self.__port_agent_timestamp = None
        self.__recv_checksum  = None
        self.__checksum = None

    def unpack_header(self, header):
        self.__header = header
        #@TODO may want to switch from big endian to network order '!' instead of '>' note network order is big endian.
        # B = unsigned char size 1 bytes
        # H = unsigned short size 2 bytes
        # L = unsigned long size 4 bytes
        # d = float size8 bytes
        variable_tuple = struct.unpack_from('>BBBBHHII', header)
        # change offset to index.
        self.__type = variable_tuple[TYPE_INDEX]
        self.__length = int(variable_tuple[LENGTH_INDEX]) - HEADER_SIZE
        self.__recv_checksum  = int(variable_tuple[CHECKSUM_INDEX])
        upper = variable_tuple[TIMESTAMP_UPPER_INDEX]
        lower = variable_tuple[TIMESTAMP_LOWER_INDEX]
        self.__port_agent_timestamp = float("%s.%s" % (upper, lower))

    def pack_header(self):
        """
        Given a type and length, pack a header to be sent to the port agent.
        """
        if self.__data == None:
            log.error('pack_header: no data!')
            """
            TODO: throw an exception here?
            """
        else:
            self.__type = DATA_FROM_DRIVER
            self.__length = len(self.__data)
            self.__port_agent_timestamp = time.time() + NTP_DELTA

<<<<<<< HEAD

            variable_tuple = (0xa3, 0x9d, 0x7a, self.__type, 
                              self.__length + HEADER_SIZE, 0x0000, 
                              self.__port_agent_timestamp)
=======
            variable_tuple = (0xa3, 0x9d, 0x7a, self.__type, self.__length + HEADER_SIZE, 0x0000, self.__port_agent_timestamp)
>>>>>>> 136ca1ca

            # B = unsigned char size 1 bytes
            # H = unsigned short size 2 bytes
            # L = unsigned long size 4 bytes
            # d = float size 8 bytes
            format = '>BBBBHHd'
            size = struct.calcsize(format)
            self.__header = array.array('B', '\0' * HEADER_SIZE)
            struct.pack_into(format, self.__header, 0, *variable_tuple)
            #print "here it is: ", binascii.hexlify(self.__header)
            
            """
            do the checksum last, since the checksum needs to include the
            populated header fields
            """
            self.__checksum = self.calculate_checksum()

            self.__header[OFFSET_P_CHECKSUM_HIGH] = self.__checksum & 0x00ff
            self.__header[OFFSET_P_CHECKSUM_LOW] = (self.__checksum & 0xff00) >> 8


    def attach_data(self, data):
        self.__data = data

    def attach_timestamp(self, timestamp):
        self.__port_agent_timestamp = timestamp

    def calculate_checksum(self):
        checksum = 0
        for i in range(HEADER_SIZE):
            if i < OFFSET_P_CHECKSUM_LOW or i > OFFSET_P_CHECKSUM_HIGH:
                checksum += struct.unpack_from('B', str(self.__header[i]))[0]
                
        for i in range(self.__length):
            checksum += struct.unpack_from('B', str(self.__data[i]))[0]
            
        return checksum
            
                                
    def verify_checksum(self):
        checksum = 0
        for i in range(HEADER_SIZE):
            if i < OFFSET_P_CHECKSUM_LOW or i > OFFSET_P_CHECKSUM_HIGH:
                checksum += struct.unpack_from('B', self.__header[i])[0]
                
        for i in range(self.__length):
            checksum += struct.unpack_from('B', self.__data[i])[0]
            
        if checksum == self.__recv_checksum:
            self.__isValid = True
        else:
            self.__isValid = False
            
        #log.debug('checksum: %i.' %(checksum))

    def get_data_size(self):
        return self.__length
    
    def get_header(self):
        return self.__header

    def get_data(self):
        return self.__data

    def get_timestamp(self):
        return self.__port_agent_timestamp

    def get_header_length(self):
        return self.__length

    def get_header_type(self):
        return self.__type

    def get_header_checksum(self):
        return self.__checksum

    def get_header_recv_checksum (self):
        return self.__recv_checksum

    def get_as_dict(self):
        """
        Return a dictionary representation of a port agent packet
        """
        return {
            'type': self.__type,
            'length': self.__length,
            'checksum': self.__checksum,
            'raw': self.__data
        }

    def is_valid(self):
        return self.__isValid
                    

class PortAgentClient(object):
    """
    A port agent process client class to abstract the TCP interface to the 
    of port agent. From the instrument driver's perspective, data is sent 
    to the port agent with this client's send method, and data is received 
    asynchronously via a callback from this client's listener thread.
    """
    
    def __init__(self, host, port, cmd_port, delim=None):
        """
        Logger client constructor.
        """
        self.host = host
        self.port = port
        self.cmd_port = cmd_port
        self.sock = None
        self.listener_thread = None
        self.stop_event = None
        self.delim = delim
        self.send_attempts = MAX_SEND_ATTEMPTS
        """
        DHE: Defaulting to 0.  We need a way to synchronize what
        the port agent uses and what the client is expecting.
        """
        
    def init_comms(self, user_callback_data = None, user_callback_raw = None, 
                   user_callback_error = None, heartbeat = 0):
        """
        Initialize client comms with the logger process and start a
        listener thread.
        """
        self.user_callback_data = user_callback_data        
        self.user_callback_raw = user_callback_raw        
        self.user_callback_error = user_callback_error
        self.heartbeat = heartbeat        

        try:
            self.sock = socket.socket(socket.AF_INET, socket.SOCK_STREAM)
            # This can be thrown here.
            # error: [Errno 61] Connection refused
            self.sock.connect((self.host, self.port))
            self.sock.setsockopt(socket.IPPROTO_TCP, socket.TCP_NODELAY, 1)
            self.sock.setblocking(0)
            self.listener_thread = Listener(self.sock, self.delim, 
                                            self.heartbeat, self.callback_data,
                                            self.callback_raw, self.callback_error)
            self.listener_thread.start()
            log.info('PortAgentClient.init_comms(): connected to port agent at %s:%i.'
                           % (self.host, self.port))        
        except Exception as e:
            errorString = "init_comms(): Exception initializing comms for " +  \
                      str(self.host) + ": " + str(self.cmd_port) + ": " + repr(e)
            log.error(errorString, exc_info=True)
            self.callback_error(errorString)
            raise InstrumentConnectionException(errorString) 
        
    def stop_comms(self):
        """
        Stop the listener thread and close client comms with the device
        logger. This is called by the done function.
        """
        log.info('Logger shutting down comms.')
        self.listener_thread.done()
        self.listener_thread.join()
        #-self.sock.shutdown(socket.SHUT_RDWR)
        self.sock.close()
        self.sock = None
        log.info('Logger client comms stopped.')

    def done(self):
        """
        Synonym for stop_comms.
        """
        self.stop_comms()

    def callback_data(self, paPacket):
        """
        A packet has been received from the port agent.  The packet is 
        contained in a packet object.  
        """
        if (self.user_callback_data):
            paPacket.verify_checksum()
            self.user_callback_data(paPacket)
        else:
            log.error("No user_callback_data defined")

    def callback_raw(self, paPacket):
        """
        A packet has been received from the port agent.  The packet is 
        contained in a packet object.  
        """
        if (self.user_callback_data):
            paPacket.verify_checksum()
            self.user_callback_raw(paPacket)
        else:
            log.error("No user_callback_data defined")

    def callback_error(self, errorString = "No error string passed."):
        """
        A catastrophic error has occurred; call back into the instrument driver.
        Note: thinking we might need a callback_error for each context: instrument
        driver (write) and listener (read), unless the callback is reentrant.  
        """
        if (self.user_callback_error):
            self.user_callback_error(errorString)
        else:
            log.error("No user_callback_data defined")

    def send_break(self):
        """
        Command the port agent to send a break
        """
        self._command_port_agent('break')

    def _command_port_agent(self, cmd):
        """
        Command the port agent.  We connect to the command port, send the command
        and then disconnect.  Connection is not persistent
        @raise InstrumentConnectionException if cmd_port is missing.  We don't
                        currently do this on init  where is should happen because
                        some instruments wont set the  command port quite yet.
        """
        try:
            if(not self.cmd_port):
                raise InstrumentConnectionException("Missing port agent command port config")
            sock = socket.socket(socket.AF_INET, socket.SOCK_STREAM)
            sock.connect((self.host, self.cmd_port))
            log.info('PortAgentClient.init_comms(): connected to port agent at %s:%i.'
                     % (self.host, self.cmd_port))
            self.send(cmd, sock)
            sock.close()
        except Exception as e:
            log.error("send_break(): Exception occurred.", exc_info=True)
            raise InstrumentConnectionException('Failed to connect to port agent command port at %s:%i (%s).'
                                                % (self.host, self.cmd_port, e))


    def send(self, data, sock = None):
        """
        Send data to the port agent.
        """
        if (not sock):
            sock = self.sock

        if sock:
            tries = 0
            while len(data) > 0:
                try:
                    sent = sock.send(data)
                    gone = data[:sent]
                    data = data[sent:]
                except socket.error as e:
                    if e.errno == errno.EWOULDBLOCK:
                        tries = tries + 1
                        if tries > self.send_attempts:
                            error_string = 'Send attempts (%d) exceeded while sending to %s:%i'  % (tries, self.host, self.port)
                            log.error(error_string)
                            raise InstrumentConnectionException(error_string) 
                        else:
                            error_string = 'Socket error while sending to (%s:%i): %r; tries = %d'  % (self.host, self.port, e, tries)
                            log.error(error_string)
                            time.sleep(.1)
                    else:
                        error_string = 'Socket error while sending to (%s:%i): %r'  % (self.host, self.port, e)
                        log.error(error_string)
                        raise InstrumentConnectionException(error_string)

                
class Listener(threading.Thread):
    """
    A listener thread to monitor the client socket data incoming from
    the port agent process. 
    """
    
    def __init__(self, sock, delim, heartbeat = 0, callback_data = None,
                 callback_raw = None, callback_error = None):
        """
        Listener thread constructor.
        @param sock The socket to listen on.
        @param delim The line delimiter to split incoming lines on, used in
        debugging when no callback is supplied.
        @param callback The callback on data arrival.
        """
        threading.Thread.__init__(self)
        self.sock = sock
        self._done = False
        self.linebuf = ''
        self.delim = delim
        self.heartbeat = 0
        self.heartbeat_timer = None
        self.heartbeat_missed_count = MAX_ALLOWED_MISSED_HEARTBEATS
        """
        Make sure the heartbeat is reasonable, then initialize the class 
        member heartbeat
        """
        if heartbeat > 0 and heartbeat < MAX_HEARTBEAT_INTERVAL: 
            self.heartbeat = heartbeat;
        
        def fn_callback_data(paPacket):
            if callback_data:
                callback_data(paPacket)
            else:
                log.error("No callback_data function has been registered")            

        def fn_callback_raw(paPacket):
            if callback_raw:
                callback_raw(paPacket)
            else:
                log.error("No callback_raw function has been registered")            
                            
        def fn_callback_error(errorString = "No error string passed."):
            """
            Error callback; try our own recovery first; if this gets called
            again, we call the callback_error
            """
            log.error("Connection error: %s" % (errorString))
            
            if callback_error:
                callback_error(errorString)
            else:
                log.error("No callback_raw function has been registered")            

        """
        Now that the callbacks have have been defined, assign them
        """                
        self.callback_data = fn_callback_data
        self.callback_raw = fn_callback_raw
        self.callback_error = fn_callback_error

    def heartbeat_timeout(self):
        log.error('heartbeat timeout')
        self.heartbeat_missed_count = self.heartbeat_missed_count - 1
    
        """
        Take corrective action here.
        """
        if self.heartbeat_missed_count <= 0:
            errorString = 'Maximum allowable Port Agent heartbeats (' + str(MAX_ALLOWED_MISSED_HEARTBEATS) + ') missed!'
            log.error(errorString)
            self.callback_error(errorString)
        else:
            """
            Note: the threading timer here is only run once.  The cancel
            only applies if the function has yet run.  You can't reset
            it and start it again, you have to instantiate an new one.
            I don't like this; we need to implement a tread timer that 
            stays up and can be reset and started many times.
            """
            self.heartbeat_timer = threading.Timer(self.heartbeat, 
                                                   self.heartbeat_timeout)
            self.heartbeat_timer.start()
            
        
    def done(self):
        """
        Signal to the listener thread to end its processing loop and
        conclude.
        """
        self._done = True

    def handle_packet(self, paPacket):
        packet_type = paPacket.get_header_type()
        
        if packet_type == DATA_FROM_INSTRUMENT:
            self.callback_raw(paPacket)
            self.callback_data(paPacket)
        elif packet_type == DATA_FROM_DRIVER:
            self.callback_raw(paPacket)
        elif packet_type == PORT_AGENT_COMMAND:
            self.callback_raw(paPacket)
        elif packet_type == PORT_AGENT_STATUS:
            self.callback_raw(paPacket)
        elif packet_type == PORT_AGENT_FAULT:
            self.callback_raw(paPacket)
        elif packet_type == INSTRUMENT_COMMAND:
            self.callback_raw(paPacket)
        elif packet_type == HEARTBEAT:
            """
            Got a heartbeat; reset the timer and re-init 
            heartbeat_missed_count.
            Note: the threading timer here is only run once.  The cancel
            only applies if the function has yet run.  You can't reset
            it and start it again, you have to instantiate an new one.
            I don't like this; we need to implement a tread timer that 
            stays up and can be reset and started many times.
            """
            if self.heartbeat_timer:
                self.heartbeat_timer.cancel()
                self.heartbeat_timer = threading.Timer(self.heartbeat, 
                                                    self.heartbeat_timeout)
                self.heartbeat_timer.start()
                
            self.heartbeat_missed_count = MAX_ALLOWED_MISSED_HEARTBEATS
            
                
    def run(self):
        """
        Listener thread processing loop. Block on receive from port agent.
        Receive HEADER_SIZE bytes to receive the entire header.  From that,
        get the length of the whole packet (including header); compute the
        length of the remaining data and read that.  
        NOTE (DHE): I've noticed in my testing that if my test server
        (simulating the port agent) goes away, the client socket (ours)
        goes into a CLOSE_WAIT condition and stays there for a long time. 
        When that happens, this method loops furiously and for a long time. 
        I have not had the patience to wait it out, so I don't know how long
        it will last.  When it happens though, 0 bytes are received, which
        should never happen unless something is wrong.  So if that happens,
        I'm considering it an error.
        """
        log.info('Logger client listener started.')
        if self.heartbeat:
            self.heartbeat_timer = threading.Timer(self.heartbeat, 
                                                   self.heartbeat_timeout)
            self.heartbeat_timer.start()
        while not self._done:
            try:
                received_header = False
                bytes_left = HEADER_SIZE
                while not received_header and not self._done: 
                    header = self.sock.recv(bytes_left)
                    bytes_left -= len(header)
                    if bytes_left == 0:
                        received_header = True
                        paPacket = PortAgentPacket()         
                        paPacket.unpack_header(header)         
                        data_size = paPacket.get_data_size()
                        bytes_left = data_size
                    elif len(header) == 0:
                        errorString = 'Zero bytes received from port_agent socket'
                        log.error(errorString)
                        self.callback_error(errorString)
                        """
                        DHE TODO: We might not want to just stop the whole thread here:
                        maybe go wait on a semaphore until we're told to start 
                        receiving again.  Exiting the thread might just work too though.
                        """
                        self._done = True
                
                received_data = False
                while not received_data and not self._done: 
                    data = self.sock.recv(bytes_left)
                    bytes_left -= len(data)
                    if bytes_left == 0:
                        received_data = True
                        paPacket.attach_data(data)
                    elif len(data) == 0:
                        log.error('Zero bytes received from port_agent socket')
                        self._done = True

                if not self._done:
                    """
                    Should have complete port agent packet.
                    """
                    self.handle_packet(paPacket)

            except socket.error as e:
                if e.errno == errno.EWOULDBLOCK:
                    time.sleep(.1)
                else:
                    errorString = 'Socket error while receiving from port agent: %r'  % (e)
                    log.error(errorString)
                    self.callback_error(errorString)
                    self._done = True


        log.info('Port_agent_client thread done listening.')

    def parse_packet(self, packet):
        log.debug('Logger client parse_packet')
        
        <|MERGE_RESOLUTION|>--- conflicted
+++ resolved
@@ -112,14 +112,10 @@
             self.__length = len(self.__data)
             self.__port_agent_timestamp = time.time() + NTP_DELTA
 
-<<<<<<< HEAD
 
             variable_tuple = (0xa3, 0x9d, 0x7a, self.__type, 
                               self.__length + HEADER_SIZE, 0x0000, 
                               self.__port_agent_timestamp)
-=======
-            variable_tuple = (0xa3, 0x9d, 0x7a, self.__type, self.__length + HEADER_SIZE, 0x0000, self.__port_agent_timestamp)
->>>>>>> 136ca1ca
 
             # B = unsigned char size 1 bytes
             # H = unsigned short size 2 bytes
