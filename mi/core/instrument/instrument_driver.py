#!/usr/bin/env python

"""
@package ion.services.mi.instrument_driver Instrument driver structures
@file ion/services/mi/instrument_driver.py
@author Edward Hunter
@brief Instrument driver classes that provide structure towards interaction
with individual instruments in the system.
"""

__author__ = 'Steve Foley'
__license__ = 'Apache 2.0'

import time

from mi.core.common import BaseEnum
from mi.core.exceptions import NotImplementedException 
from mi.core.exceptions import InstrumentException
from mi.core.exceptions import InstrumentParameterException
from mi.core.instrument.instrument_fsm import InstrumentFSM
from mi.core.instrument.logger_client import LoggerClient
from mi.core.instrument.instrument_protocol import BaseProtocolEvent

from mi.core.log import get_logger,LoggerManager
log = get_logger()

# This is a copy since we can't import from pyon.
class ResourceAgentState(BaseEnum):
    """
    Resource agent common states.
    """
    POWERED_DOWN = 'RESOURCE_AGENT_STATE_POWERED_DOWN'
    UNINITIALIZED = 'RESOURCE_AGENT_STATE_UNINITIALIZED'
    INACTIVE = 'RESOURCE_AGENT_STATE_INACTIVE'
    IDLE = 'RESOURCE_AGENT_STATE_IDLE'
    STOPPED = 'RESOURCE_AGENT_STATE_STOPPED'
    COMMAND = 'RESOURCE_AGENT_STATE_COMMAND'
    STREAMING = 'RESOURCE_AGENT_STATE_STREAMING'
    TEST = 'RESOURCE_AGENT_STATE_TEST'
    CALIBRATE = 'RESOURCE_AGENT_STATE_CALIBRATE'
    DIRECT_ACCESS = 'RESOUCE_AGENT_STATE_DIRECT_ACCESS'
    BUSY = 'RESOURCE_AGENT_STATE_BUSY'
    
class ResourceAgentEvent(BaseEnum):
    """
    Resource agent common events.
    """
    ENTER = 'RESOURCE_AGENT_EVENT_ENTER'
    EXIT = 'RESOURCE_AGENT_EVENT_EXIT'
    POWER_UP = 'RESOURCE_AGENT_EVENT_POWER_UP'
    POWER_DOWN = 'RESOURCE_AGENT_EVENT_POWER_DOWN'
    INITIALIZE = 'RESOURCE_AGENT_EVENT_INITIALIZE'
    RESET = 'RESOURCE_AGENT_EVENT_RESET'
    GO_ACTIVE = 'RESOURCE_AGENT_EVENT_GO_ACTIVE'
    GO_INACTIVE = 'RESOURCE_AGENT_EVENT_GO_INACTIVE'
    RUN = 'RESOURCE_AGENT_EVENT_RUN'
    CLEAR = 'RESOURCE_AGENT_EVENT_CLEAR'
    PAUSE = 'RESOURCE_AGENT_EVENT_PAUSE'
    RESUME = 'RESOURCE_AGENT_EVENT_RESUME'
    GO_COMMAND = 'RESOURCE_AGENT_EVENT_GO_COMMAND'
    GO_DIRECT_ACCESS = 'RESOURCE_AGENT_EVENT_GO_DIRECT_ACCESS'
    GET_RESOURCE = 'RESOURCE_AGENT_EVENT_GET_RESOURCE'
    SET_RESOURCE = 'RESOURCE_AGENT_EVENT_SET_RESOURCE'
    EXECUTE_RESOURCE = 'RESOURCE_AGENT_EVENT_EXECUTE_RESOURCE'
    GET_RESOURCE_STATE = 'RESOURCE_AGENT_EVENT_GET_RESOURCE_STATE'
    GET_RESOURCE_CAPABILITIES = 'RESOURCE_AGENT_EVENT_GET_RESOURCE_CAPABILITIES'
    DONE = 'RESOURCE_AGENT_EVENT_DONE'    
    
class DriverState(BaseEnum):
    """Common driver state enum"""

    UNCONFIGURED = 'DRIVER_STATE_UNCONFIGURED'
    DISCONNECTED = 'DRIVER_STATE_DISCONNECTED'
    CONNECTING = 'DRIVER_STATE_CONNECTING'
    DISCONNECTING = 'DRIVER_STATE_DISCONNECTING'
    CONNECTED = 'DRIVER_STATE_CONNECTED'
    ACQUIRE_SAMPLE = 'DRIVER_STATE_ACQUIRE_SAMPLE'
    UPDATE_PARAMS = 'DRIVER_STATE_UPDATE_PARAMS'
    SET = 'DRIVER_STATE_SET'
    SLEEP = 'DRIVER_STATE_SLEEP'

class DriverProtocolState(BaseEnum):
    """
    Base states for driver protocols. Subclassed for specific driver
    protocols.
    """
    AUTOSAMPLE = 'DRIVER_STATE_AUTOSAMPLE'
    TEST = 'DRIVER_STATE_TEST'
    CALIBRATE = 'DRIVER_STATE_CALIBRATE'
    COMMAND = 'DRIVER_STATE_COMMAND'
    DIRECT_ACCESS = 'DRIVER_STATE_DIRECT_ACCESS'
    UNKNOWN = 'DRIVER_STATE_UNKNOWN'
    POLL = 'DRIVER_STATE_POLL'

class DriverConnectionState(BaseEnum):
    """
    Base states for driver connections.
    """
    UNCONFIGURED = 'DRIVER_STATE_UNCONFIGURED'
    DISCONNECTED = 'DRIVER_STATE_DISCONNECTED'
    CONNECTED = 'DRIVER_STATE_CONNECTED'
    
class DriverEvent(BaseEnum):
    """
    Base events for driver state machines. Commands and other events
    are transformed into state machine events for handling.
    """
    ENTER = 'DRIVER_EVENT_ENTER'
    EXIT = 'DRIVER_EVENT_EXIT'
    INITIALIZE = 'DRIVER_EVENT_INITIALIZE'
    CONFIGURE = 'DRIVER_EVENT_CONFIGURE'
    CONNECT = 'DRIVER_EVENT_CONNECT'
    CONNECTION_LOST = 'DRIVER_CONNECTION_LOST'
    DISCONNECT = 'DRIVER_EVENT_DISCONNECT'
<<<<<<< HEAD

    DRIVER_PROTOCOL_PASSTHROUGH = 'DRIVER_PROTOCOL_PASSTHROUGH'  # New!

=======
    SET = 'DRIVER_EVENT_SET'
    GET = 'DRIVER_EVENT_GET'
    DISCOVER = 'DRIVER_EVENT_DISCOVER'
    EXECUTE = 'DRIVER_EVENT_EXECUTE'
    ACQUIRE_SAMPLE = 'DRIVER_EVENT_ACQUIRE_SAMPLE'
    START_AUTOSAMPLE = 'DRIVER_EVENT_START_AUTOSAMPLE'
    STOP_AUTOSAMPLE = 'DRIVER_EVENT_STOP_AUTOSAMPLE'
    TEST = 'DRIVER_EVENT_TEST'
    RUN_TEST = 'DRIVER_EVENT_RUN_TEST'
    STOP_TEST = 'DRIVER_EVENT_STOP_TEST'
    CALIBRATE = 'DRIVER_EVENT_CALIBRATE'
    RESET = 'DRIVER_EVENT_RESET'
    ENTER = 'DRIVER_EVENT_ENTER'
    EXIT = 'DRIVER_EVENT_EXIT'
    UPDATE_PARAMS = 'DRIVER_EVENT_UPDATE_PARAMS'
    BREAK = 'DRIVER_EVENT_BREAK'
    EXECUTE_DIRECT = 'EXECUTE_DIRECT'    
    START_DIRECT = 'DRIVER_EVENT_START_DIRECT'
    STOP_DIRECT = 'DRIVER_EVENT_STOP_DIRECT'
    PING_DRIVER = 'DRIVER_EVENT_PING_DRIVER'
    FORCE_STATE = 'DRIVER_FORCE_STATE'
    
>>>>>>> 8f1ba043
class DriverAsyncEvent(BaseEnum):
    """
    Asynchronous driver event types.
    """
    STATE_CHANGE = 'DRIVER_ASYNC_EVENT_STATE_CHANGE'
    CONFIG_CHANGE = 'DRIVER_ASYNC_EVENT_CONFIG_CHANGE'
    SAMPLE = 'DRIVER_ASYNC_EVENT_SAMPLE'
    ERROR = 'DRIVER_ASYNC_EVENT_ERROR'
    RESULT = 'DRIVER_ASYNC_RESULT'
    DIRECT_ACCESS = 'DRIVER_ASYNC_EVENT_DIRECT_ACCESS'
    AGENT_EVENT = 'DRIVER_ASYNC_EVENT_AGENT_EVENT'

class DriverParameter(BaseEnum):
    """
    Base driver parameters. Subclassed by specific drivers with device
    specific parameters.
    """
    ALL = 'DRIVER_PARAMETER_ALL'

class InstrumentDriver(object):
    """
    Base class for instrument drivers.
    """
        
    def __init__(self, event_callback):
        """
        Constructor.
        @param event_callback The driver process callback used to send
        asynchrous driver events to the agent.
        """
        LoggerManager()
        self._send_event = event_callback

    #############################################################
    # Device connection interface.
    #############################################################
    
    def initialize(self, *args, **kwargs):
        """
        Initialize driver connection, bringing communications parameters
        into unconfigured state (no connection object).
        @raises InstrumentStateException if command not allowed in current state        
        @raises NotImplementedException if not implemented by subclass.
        """
        raise NotImplementedException('initialize() not implemented.')
        
    def configure(self, *args, **kwargs):
        """
        Configure the driver for communications with the device via
        port agent / logger (valid but unconnected connection object).
        @param arg[0] comms config dict.
        @raises InstrumentStateException if command not allowed in current state        
        @throws InstrumentParameterException if missing comms or invalid config dict.
        @raises NotImplementedException if not implemented by subclass.
        """
        raise NotImplementedException('configure() not implemented.')
        
    def connect(self, *args, **kwargs):
        """
        Establish communications with the device via port agent / logger
        (connected connection object).
        @raises InstrumentStateException if command not allowed in current state
        @throws InstrumentConnectionException if the connection failed.
        @raises NotImplementedException if not implemented by subclass.
        """
        raise NotImplementedException('connect() not implemented.')
    
    def disconnect(self, *args, **kwargs):
        """
        Disconnect from device via port agent / logger.
        @raises InstrumentStateException if command not allowed in current state
        @raises NotImplementedException if not implemented by subclass.
        """
        raise NotImplementedException('disconnect() not implemented.')

    #############################################################
    # Command and control interface.
    #############################################################

    def discover_state(self, *args, **kwargs):
        """
        Determine initial state upon establishing communications.
        @param timeout=timeout Optional command timeout.        
        @retval Current device state.
        @raises InstrumentTimeoutException if could not wake device.
        @raises InstrumentStateException if command not allowed in current state or if
        device state not recognized.
        @raises NotImplementedException if not implemented by subclass.
        """
        raise NotImplementedException('discover_state() is not implemented.')

    def get_resource_capabilities(self, *args, **kwargs):
        """
        Return driver commands and parameters.
        @param current_state True to retrieve commands available in current
        state, otherwise reutrn all commands.
        @retval list of AgentCapability objects representing the drivers
        capabilities.
        @raises NotImplementedException if not implemented by subclass.        
        """
        raise NotImplementedException('get_resource_capabilities() is not implemented.')
        
    def get_resource_state(self, *args, **kwargs):
        """
        Return the current state of the driver.
        @retval str current driver state.
        @raises NotImplementedException if not implemented by subclass.        
        """
        raise NotImplementedException('get_resource_state() is not implemented.')        

    def get_resource(self, *args, **kwargs):
        """
        Retrieve device parameters.
        @param args[0] DriverParameter.ALL or a list of parameters to retrive.
        @retval parameter : value dict.
        @raises InstrumentParameterException if missing or invalid get parameters.
        @raises InstrumentStateException if command not allowed in current state
        @raises NotImplementedException if not implemented by subclass.
        """
        raise NotImplementedException('get_resource() is not implemented.')

    def set_resource(self, *args, **kwargs):
        """
        Set device parameters.
        @param args[0] parameter : value dict of parameters to set.
        @param timeout=timeout Optional command timeout.
        @raises InstrumentParameterException if missing or invalid set parameters.
        @raises InstrumentTimeoutException if could not wake device or no response.
        @raises InstrumentProtocolException if set command not recognized.
        @raises InstrumentStateException if command not allowed in current state.
        @raises NotImplementedException if not implemented by subclass.
        """
        raise NotImplementedException('set_resource() not implemented.')

    def execute_resource(self, *args, **kwargs):
        """
        Execute a driver command.
        @param timeout=timeout Optional command timeout.        
        @ retval Command specific.
        @raises InstrumentTimeoutException if could not wake device or no response.
        @raises InstrumentProtocolException if command not recognized.
        @raises InstrumentStateException if command not allowed in current state.
        @raises NotImplementedException if not implemented by subclass.        
        """
        raise NotImplementedException('execute_resource() not implemented.')

    ########################################################################
    # Event interface.
    ########################################################################

    def _driver_event(self, type, val=None):
        """
        Construct and send an asynchronous driver event.
        @param type a DriverAsyncEvent type specifier.
        @param val event value for sample and test result events.
        """
        event = {
            'type' : type,
            'value' : None,
            'time' : time.time()
        }
        if type == DriverAsyncEvent.STATE_CHANGE:
            state = self.get_resource_state()
            event['value'] = state
            self._send_event(event)
            
        elif type == DriverAsyncEvent.CONFIG_CHANGE:
            config = self.get_resource(DriverParameter.ALL)
            event['value'] = config
            self._send_event(event)
        
        elif type == DriverAsyncEvent.SAMPLE:
            event['value'] = val
            self._send_event(event)
            
        elif type == DriverAsyncEvent.ERROR:
            # Notify agent of async driver error.
            pass

        elif type == DriverAsyncEvent.RESULT:
            event['value'] = val
            self._send_event(event)

        elif type == DriverAsyncEvent.DIRECT_ACCESS:
            event['value'] = val
            self._send_event(event)

        elif type == DriverAsyncEvent.AGENT_EVENT:
            event['value'] = val
            self._send_event(event)

    ########################################################################
    # Test interface.
    ########################################################################

    def driver_ping(self, msg):
        """
        Echo a message.
        @param msg the message to prepend and echo back to the caller.
        """
        reply = 'driver_ping: '+msg
        return reply
    
    def test_exceptions(self, msg):
        """
        Test exception handling in the driver process.
        @param msg message string to put in a raised exception to be caught in
        a test.
        @raises InstrumentExeption always.
        """
        raise InstrumentException(msg)
        
class SingleConnectionInstrumentDriver(InstrumentDriver):
    """
    Base class for instrument drivers with a single device connection.
    Provides connenction state logic for single connection drivers. This is
    the base class for the majority of driver implementation classes.
    """
    
    def __init__(self, event_callback):
        """
        Constructor for singly connected instrument drivers.
        @param event_callback Callback to the driver process to send asynchronous
        driver events back to the agent.
        """
        InstrumentDriver.__init__(self, event_callback)
        
        # The only and only instrument connection.
        # Exists in the connected state.
        self._connection = None

        # The one and only instrument protocol.
        self._protocol = None
        
        # Build connection state machine.
        self._connection_fsm = InstrumentFSM(DriverConnectionState,
                                                DriverEvent,
                                                DriverEvent.ENTER,
                                                DriverEvent.EXIT)
        
        # Add handlers for all events.
<<<<<<< HEAD
        self._connection_fsm.add_handler(DriverConnectionState.UNCONFIGURED,    DriverEvent.ENTER,              self._handler_unconfigured_enter)
        self._connection_fsm.add_handler(DriverConnectionState.UNCONFIGURED,    DriverEvent.EXIT,               self._handler_unconfigured_exit)
        self._connection_fsm.add_handler(DriverConnectionState.UNCONFIGURED,    DriverEvent.INITIALIZE,         self._handler_unconfigured_initialize)
        self._connection_fsm.add_handler(DriverConnectionState.UNCONFIGURED,    DriverEvent.CONFIGURE,          self._handler_unconfigured_configure)
        self._connection_fsm.add_handler(DriverConnectionState.DISCONNECTED,    DriverEvent.ENTER,              self._handler_disconnected_enter)
        self._connection_fsm.add_handler(DriverConnectionState.DISCONNECTED,    DriverEvent.EXIT,               self._handler_disconnected_exit)
        self._connection_fsm.add_handler(DriverConnectionState.DISCONNECTED,    DriverEvent.INITIALIZE,         self._handler_disconnected_initialize)
        self._connection_fsm.add_handler(DriverConnectionState.DISCONNECTED,    DriverEvent.CONFIGURE,          self._handler_disconnected_configure)
        self._connection_fsm.add_handler(DriverConnectionState.DISCONNECTED,    DriverEvent.CONNECT,            self._handler_disconnected_connect)
        self._connection_fsm.add_handler(DriverConnectionState.CONNECTED,       DriverEvent.ENTER,              self._handler_connected_enter)
        self._connection_fsm.add_handler(DriverConnectionState.CONNECTED,       DriverEvent.EXIT,               self._handler_connected_exit)
        self._connection_fsm.add_handler(DriverConnectionState.CONNECTED,       DriverEvent.DISCONNECT,         self._handler_connected_disconnect)
        self._connection_fsm.add_handler(DriverConnectionState.CONNECTED,       DriverEvent.CONNECTION_LOST,    self._handler_connected_connection_lost)

        self._connection_fsm.add_handler(DriverConnectionState.CONNECTED,       DriverEvent.DRIVER_PROTOCOL_PASSTHROUGH, self._handler_connected_protocol_event)


=======
        self._connection_fsm.add_handler(DriverConnectionState.UNCONFIGURED, DriverEvent.ENTER, self._handler_unconfigured_enter)
        self._connection_fsm.add_handler(DriverConnectionState.UNCONFIGURED, DriverEvent.EXIT, self._handler_unconfigured_exit)
        self._connection_fsm.add_handler(DriverConnectionState.UNCONFIGURED, DriverEvent.INITIALIZE, self._handler_unconfigured_initialize)
        self._connection_fsm.add_handler(DriverConnectionState.UNCONFIGURED, DriverEvent.CONFIGURE, self._handler_unconfigured_configure)
        self._connection_fsm.add_handler(DriverConnectionState.DISCONNECTED, DriverEvent.ENTER, self._handler_disconnected_enter)
        self._connection_fsm.add_handler(DriverConnectionState.DISCONNECTED, DriverEvent.EXIT, self._handler_disconnected_exit)
        self._connection_fsm.add_handler(DriverConnectionState.DISCONNECTED, DriverEvent.INITIALIZE, self._handler_disconnected_initialize)
        self._connection_fsm.add_handler(DriverConnectionState.DISCONNECTED, DriverEvent.CONFIGURE, self._handler_disconnected_configure)
        self._connection_fsm.add_handler(DriverConnectionState.DISCONNECTED, DriverEvent.CONNECT, self._handler_disconnected_connect)
        self._connection_fsm.add_handler(DriverConnectionState.CONNECTED, DriverEvent.ENTER, self._handler_connected_enter)
        self._connection_fsm.add_handler(DriverConnectionState.CONNECTED, DriverEvent.EXIT, self._handler_connected_exit)
        self._connection_fsm.add_handler(DriverConnectionState.CONNECTED, DriverEvent.DISCONNECT, self._handler_connected_disconnect)
        self._connection_fsm.add_handler(DriverConnectionState.CONNECTED, DriverEvent.CONNECTION_LOST, self._handler_connected_connection_lost)
        self._connection_fsm.add_handler(DriverConnectionState.CONNECTED, DriverEvent.DISCOVER, self._handler_connected_protocol_event)
        self._connection_fsm.add_handler(DriverConnectionState.CONNECTED, DriverEvent.GET, self._handler_connected_protocol_event)
        self._connection_fsm.add_handler(DriverConnectionState.CONNECTED, DriverEvent.SET, self._handler_connected_protocol_event)
        self._connection_fsm.add_handler(DriverConnectionState.CONNECTED, DriverEvent.EXECUTE, self._handler_connected_protocol_event)
        self._connection_fsm.add_handler(DriverConnectionState.CONNECTED, DriverEvent.FORCE_STATE, self._handler_connected_protocol_event)
            
>>>>>>> 8f1ba043
        # Start state machine.
        self._connection_fsm.start(DriverConnectionState.UNCONFIGURED)
                
    #############################################################
    # Device connection interface.
    #############################################################

    def initialize(self, *args, **kwargs):
        """
        Initialize driver connection, bringing communications parameters
        into unconfigured state (no connection object).
        @raises InstrumentStateException if command not allowed in current state        
        """
        # Forward event and argument to the connection FSM.
        return self._connection_fsm.on_event(DriverEvent.INITIALIZE, *args, **kwargs)
        
    def configure(self, *args, **kwargs):
        """
        Configure the driver for communications with the device via
        port agent / logger (valid but unconnected connection object).
        @param arg[0] comms config dict.
        @raises InstrumentStateException if command not allowed in current state        
        @throws InstrumentParameterException if missing comms or invalid config dict.
        """
        # Forward event and argument to the connection FSM.
        return self._connection_fsm.on_event(DriverEvent.CONFIGURE, *args, **kwargs)
        
    def connect(self, *args, **kwargs):
        """
        Establish communications with the device via port agent / logger
        (connected connection object).
        @raises InstrumentStateException if command not allowed in current state
        @throws InstrumentConnectionException if the connection failed.
        """
        # Forward event and argument to the connection FSM.
        return self._connection_fsm.on_event(DriverEvent.CONNECT, *args, **kwargs)
    
    def disconnect(self, *args, **kwargs):
        """
        Disconnect from device via port agent / logger.
        @raises InstrumentStateException if command not allowed in current state
        """
        # Forward event and argument to the connection FSM.
        return self._connection_fsm.on_event(DriverEvent.DISCONNECT, *args, **kwargs)

    #############################################################
    # Commande and control interface.
    #############################################################

    def discover_state(self, *args, **kwargs):
        """
        Determine initial state upon establishing communications.
        @param timeout=timeout Optional command timeout.        
        @retval Current device state.
        @raises InstrumentTimeoutException if could not wake device.
        @raises InstrumentStateException if command not allowed in current state or if
        device state not recognized.
        @raises NotImplementedException if not implemented by subclass.
        """
        # Forward event and argument to the protocol FSM.
        return self._connection_fsm.on_event(DriverEvent.DRIVER_PROTOCOL_PASSTHROUGH, BaseProtocolEvent.DISCOVER, *args, **kwargs)

    def get_resource_capabilities(self, current_state=True, *args, **kwargs):
        """
        Return driver commands and parameters.
        @param current_state True to retrieve commands available in current
        state, otherwise reutrn all commands.
        @retval list of AgentCapability objects representing the drivers
        capabilities.
        @raises NotImplementedException if not implemented by subclass.        
        """

        if self._protocol:
            return self._protocol.get_resource_capabilities(current_state)
        
        else:
            return [[], []]

                
    def get_resource_state(self, *args, **kwargs):
        """
        Return the current state of the driver.
        @retval str current driver state.
        @raises NotImplementedException if not implemented by subclass.        
        """
        connection_state = self._connection_fsm.get_current_state()
        if connection_state == DriverConnectionState.CONNECTED:
            return self._protocol.get_current_state()
        else:
            return connection_state

    def get_resource(self, *args, **kwargs):
        """
        Retrieve device parameters.
        @param args[0] DriverParameter.ALL or a list of parameters to retrive.
        @retval parameter : value dict.
        @raises InstrumentParameterException if missing or invalid get parameters.
        @raises InstrumentStateException if command not allowed in current state
        @raises NotImplementedException if not implemented by subclass.                        
        """
        # Forward event and argument to the protocol FSM.
        return self._connection_fsm.on_event(DriverEvent.DRIVER_PROTOCOL_PASSTHROUGH, BaseProtocolEvent.GET, *args, **kwargs)

    def set_resource(self, *args, **kwargs):
        """
        Set device parameters.
        @param args[0] parameter : value dict of parameters to set.
        @param timeout=timeout Optional command timeout.
        @raises InstrumentParameterException if missing or invalid set parameters.
        @raises InstrumentTimeoutException if could not wake device or no response.
        @raises InstrumentProtocolException if set command not recognized.
        @raises InstrumentStateException if command not allowed in current state.
        @raises NotImplementedException if not implemented by subclass.                        
        """
        # Forward event and argument to the protocol FSM.
        return self._connection_fsm.on_event(DriverEvent.DRIVER_PROTOCOL_PASSTHROUGH, BaseProtocolEvent.SET, *args, **kwargs)

    def execute_resource(self, resource_cmd, *args, **kwargs):
        """
        Poll for a sample.
        @param timeout=timeout Optional command timeout.        
        @ retval Device sample dict.
        @raises InstrumentTimeoutException if could not wake device or no response.
        @raises InstrumentProtocolException if acquire command not recognized.
        @raises InstrumentStateException if command not allowed in current state.
        @raises NotImplementedException if not implemented by subclass.                        
        """
        # Forward event and argument to the protocol FSM.
<<<<<<< HEAD
        return self._connection_fsm.on_event(DriverEvent.DRIVER_PROTOCOL_PASSTHROUGH, BaseProtocolEvent.ACQUIRE_SAMPLE, *args, **kwargs)

    def execute_start_autosample(self, *args, **kwargs):
        """
        Switch to autosample mode.
        @param timeout=timeout Optional command timeout.
        @raises InstrumentTimeoutException if could not wake device or no response.
        @raises InstrumentStateException if command not allowed in current state.
        @raises NotImplementedException if not implemented by subclass.
        """
        # Forward event and argument to the protocol FSM.
        return self._connection_fsm.on_event(DriverEvent.DRIVER_PROTOCOL_PASSTHROUGH, BaseProtocolEvent.START_AUTOSAMPLE, *args, **kwargs)

    def execute_stop_autosample(self, *args, **kwargs):
        """
        Leave autosample mode.
        @param timeout=timeout Optional command timeout.        
        @raises InstrumentTimeoutException if could not wake device or no response.
        @raises InstrumentProtocolException if stop command not recognized.
        @raises InstrumentStateException if command not allowed in current state.
        @raises NotImplementedException if not implemented by subclass.                        
         """
        # Forward event and argument to the protocol FSM.
        return self._connection_fsm.on_event(DriverEvent.DRIVER_PROTOCOL_PASSTHROUGH, BaseProtocolEvent.STOP_AUTOSAMPLE, *args, **kwargs)
=======
        return self._connection_fsm.on_event(DriverEvent.EXECUTE, resource_cmd, *args, **kwargs)
>>>>>>> 8f1ba043

    def execute_force_state(self, *args, **kwargs):
        """
        Force driver into a given state for the purposes of unit testing 
        @param state=desired_state Required desired state to transition to.
        @raises InstrumentParameterException if no state parameter.
        @raises InstrumentStateException if command not allowed in current state.
        @raises NotImplementedException if not implemented by subclass.                        
        """

       # Get the required param 
        state = kwargs.get('state', None)  # via kwargs
        if state is None:
            raise InstrumentParameterException('Missing state parameter.')

        # Forward event and argument to the protocol FSM.
        return self._connection_fsm.on_event(DriverEvent.FORCE_STATE, DriverEvent.FORCE_STATE, *args, **kwargs)

<<<<<<< HEAD
    def execute_test(self, *args, **kwargs):
        """
        Execute device tests.
        @param timeout=timeout Optional command timeout (for wakeup only --
        device specific timeouts for internal test commands).
        @raises InstrumentTimeoutException if could not wake device or no response.
        @raises InstrumentProtocolException if test commands not recognized.
        @raises InstrumentStateException if command not allowed in current state.
        @raises NotImplementedException if not implemented by subclass.                        
        """
        # Forward event and argument to the protocol FSM.
        return self._connection_fsm.on_event(DriverEvent.DRIVER_PROTOCOL_PASSTHROUGH, BaseProtocolEvent.TEST, *args, **kwargs)

    def execute_calibrate(self, *args, **kwargs):
        """
        Execute device calibration.
        @param timeout=timeout Optional command timeout (for wakeup only --
        device specific timeouts for internal calibration commands).
        @raises InstrumentTimeoutException if could not wake device or no response.
        @raises InstrumentProtocolException if test commands not recognized.
        @raises InstrumentStateException if command not allowed in current state.
        @raises NotImplementedException if not implemented by subclass.                        
        """
        # Forward event and argument to the protocol FSM.
        return self._connection_fsm.on_event(DriverEvent.DRIVER_PROTOCOL_PASSTHROUGH, BaseProtocolEvent.CALIBRATE, *args, **kwargs)

    def execute_start_direct_access(self, *args, **kwargs):
        """
        Switch to direct access mode.
        @raises TimeoutError if could not wake device or no response.
        @raises StateError if command not allowed in current state.
        @raises NotImplementedError if not implemented by subclass.                
        """
        return self._connection_fsm.on_event(DriverEvent.DRIVER_PROTOCOL_PASSTHROUGH, BaseProtocolEvent.START_DIRECT, *args, **kwargs)

    def execute_direct_access(self, *args, **kwargs):
        """
        output direct access data to device.
        @raises TimeoutError if could not wake device or no response.
        @raises StateError if command not allowed in current state.
        @raises NotImplementedError if not implemented by subclass.                
        """
        return self._connection_fsm.on_event(DriverEvent.DRIVER_PROTOCOL_PASSTHROUGH, BaseProtocolEvent.EXECUTE_DIRECT, *args, **kwargs)

    def execute_stop_direct_access(self, *args, **kwargs):
        """
        Leave direct access mode.
        @raises TimeoutError if could not wake device or no response.
        @raises ProtocolError if stop command not recognized.
        @raises StateError if command not allowed in current state.
        @raises NotImplementedError if not implemented by subclass.                
        """
        return self._connection_fsm.on_event(DriverEvent.DRIVER_PROTOCOL_PASSTHROUGH, BaseProtocolEvent.STOP_DIRECT, *args, **kwargs)



    ########################################################################
    # Resource query interface.
    ########################################################################

    def get_current_state(self):
        """
        Return current device state. For single connection devices, return
        a single connection state if not connected, and protocol state if connected.
        """
        connection_state = self._connection_fsm.get_current_state()
        if connection_state == DriverConnectionState.CONNECTED:
            return self._protocol.get_current_state()
        else:
            return connection_state

=======
>>>>>>> 8f1ba043
    ########################################################################
    # Unconfigured handlers.
    ########################################################################

    def _handler_unconfigured_enter(self, *args, **kwargs):
        """
        Enter unconfigured state.
        """
        # Send state change event to agent.
        self._driver_event(DriverAsyncEvent.STATE_CHANGE)
    
    def _handler_unconfigured_exit(self, *args, **kwargs):
        """
        Exit unconfigured state.
        """
        pass

    def _handler_unconfigured_initialize(self, *args, **kwargs):
        """
        Initialize handler. We are already in unconfigured state, do nothing.
        @retval (next_state, result) tuple, (None, None).
        """
        next_state = None
        result = None
        
        return (next_state, result)

    def _handler_unconfigured_configure(self, *args, **kwargs):
        """
        Configure driver for device comms.
        @param args[0] Communiations config dictionary.
        @retval (next_state, result) tuple, (DriverConnectionState.DISCONNECTED,
        None) if successful, (None, None) otherwise.
        @raises InstrumentParameterException if missing or invalid param dict.
        """
        next_state = None
        result = None

        # Get the required param dict.
        config = kwargs.get('config', None)  # via kwargs
        # TODO use kwargs as the only mechanism
        if config is None:
            try:
                config = args[0]  # via first argument
            except IndexError:
                pass

        if config is None:
            raise InstrumentParameterException('Missing comms config parameter.')

        # Verify dict and construct connection client.
        self._connection = self._build_connection(config)
        next_state = DriverConnectionState.DISCONNECTED

        return (next_state, result)

    ########################################################################
    # Disconnected handlers.
    ########################################################################

    def _handler_disconnected_enter(self, *args, **kwargs):
        """
        Enter disconnected state.
        """
        # Send state change event to agent.
        self._driver_event(DriverAsyncEvent.STATE_CHANGE)

    def _handler_disconnected_exit(self, *args, **kwargs):
        """
        Exit disconnected state.
        """
        pass

    def _handler_disconnected_initialize(self, *args, **kwargs):
        """
        Initialize device communications. Causes the connection parameters to
        be reset.
        @retval (next_state, result) tuple, (DriverConnectionState.UNCONFIGURED,
        None).
        """
        next_state = None
        result = None
        
        self._connection = None
        next_state = DriverConnectionState.UNCONFIGURED
        
        return (next_state, result)

    def _handler_disconnected_configure(self, *args, **kwargs):
        """
        Configure driver for device comms.
        @param args[0] Communiations config dictionary.
        @retval (next_state, result) tuple, (None, None).
        @raises InstrumentParameterException if missing or invalid param dict.
        """
        next_state = None
        result = None

        # Get required config param dict.
        config = kwargs.get('config', None)  # via kwargs
        # TODO use kwargs as the only mechanism
        if config is None:
            try:
                config = args[0]  # via first argument
            except IndexError:
                pass

        if config is None:
            raise InstrumentParameterException('Missing comms config parameter.')

        # Verify configuration dict, and update connection if possible.
        self._connection = self._build_connection(config)

        return (next_state, result)

    def _handler_disconnected_connect(self, *args, **kwargs):
        """
        Establish communications with the device via port agent / logger and
        construct and intialize a protocol FSM for device interaction.
        @retval (next_state, result) tuple, (DriverConnectionState.CONNECTED,
        None) if successful.
        @raises InstrumentConnectionException if the attempt to connect failed.
        """
        next_state = None
        result = None
        
        self._build_protocol()
        self._connection.init_comms(self._protocol.got_data)
        self._protocol._connection = self._connection
        next_state = DriverConnectionState.CONNECTED
        
        return (next_state, result)

    ########################################################################
    # Connected handlers.
    ########################################################################

    def _handler_connected_enter(self, *args, **kwargs):
        """
        Enter connected state.
        """
        # Send state change event to agent.
        self._driver_event(DriverAsyncEvent.STATE_CHANGE)

    def _handler_connected_exit(self, *args, **kwargs):
        """
        Exit connected state.
        """
        pass

    def _handler_connected_disconnect(self, *args, **kwargs):
        """
        Disconnect to the device via port agent / logger and destroy the
        protocol FSM.
        @retval (next_state, result) tuple, (DriverConnectionState.DISCONNECTED,
        None) if successful.
        """
        next_state = None
        result = None
        
        self._connection.stop_comms()
        self._protocol = None
        next_state = DriverConnectionState.DISCONNECTED
        
        return (next_state, result)

    def _handler_connected_connection_lost(self, *args, **kwargs):
        """
        The device connection was lost. Stop comms, destroy protocol FSM and
        revert to disconnected state.
        @retval (next_state, result) tuple, (DriverConnectionState.DISCONNECTED,
        None).
        """
        next_state = None
        result = None

        self._connection.stop_comms()
        self._protocol = None
        next_state = DriverConnectionState.DISCONNECTED
        
        return (next_state, result)

    def _handler_connected_protocol_event(self, event, *args, **kwargs):
        """
        Forward a driver command event to the protocol FSM.
        @param args positional arguments to pass on.
        @param kwargs keyword arguments to pass on.
        @retval (next_state, result) tuple, (None, protocol result).
        """

        next_state = None
        result = self._protocol._protocol_fsm.on_event(event, *args, **kwargs)
        
        return (next_state, result)


    ########################################################################
    # Helpers.
    ########################################################################
    
    def _build_connection(self, config):
        """
        Constructs and returns a Connection object according to the given
        configuration. The connection object is a LoggerClient instance in
        this base class. Subclasses can overwrite this operation as needed.
        The value returned by this operation is assigned to self._connection
        and also to self._protocol._connection upon entering in the
        DriverConnectionState.CONNECTED state.

        @param config configuration dict

        @retval a Connection instance, which will be assigned to
                  self._connection

        @throws InstrumentParameterException Invalid configuration.
        """
        if 'mock_port_agent' in config:
            mock_port_agent = config['mock_port_agent']
            # check for validity here...
            if (mock_port_agent is not None):
                return mock_port_agent
        try:
            addr = config['addr']
            port = config['port']

            if isinstance(addr, str) and isinstance(port, int) and len(addr)>0:
                return LoggerClient(addr, port)
            else:
                raise InstrumentParameterException('Invalid comms config dict.')

        except (TypeError, KeyError):
            raise InstrumentParameterException('Invalid comms config dict.')

    def _build_protocol(self):
        """
        Construct device specific single connection protocol FSM.
        Overridden in device specific subclasses.
        """
        pass<|MERGE_RESOLUTION|>--- conflicted
+++ resolved
@@ -112,11 +112,6 @@
     CONNECT = 'DRIVER_EVENT_CONNECT'
     CONNECTION_LOST = 'DRIVER_CONNECTION_LOST'
     DISCONNECT = 'DRIVER_EVENT_DISCONNECT'
-<<<<<<< HEAD
-
-    DRIVER_PROTOCOL_PASSTHROUGH = 'DRIVER_PROTOCOL_PASSTHROUGH'  # New!
-
-=======
     SET = 'DRIVER_EVENT_SET'
     GET = 'DRIVER_EVENT_GET'
     DISCOVER = 'DRIVER_EVENT_DISCOVER'
@@ -139,7 +134,6 @@
     PING_DRIVER = 'DRIVER_EVENT_PING_DRIVER'
     FORCE_STATE = 'DRIVER_FORCE_STATE'
     
->>>>>>> 8f1ba043
 class DriverAsyncEvent(BaseEnum):
     """
     Asynchronous driver event types.
@@ -381,25 +375,6 @@
                                                 DriverEvent.EXIT)
         
         # Add handlers for all events.
-<<<<<<< HEAD
-        self._connection_fsm.add_handler(DriverConnectionState.UNCONFIGURED,    DriverEvent.ENTER,              self._handler_unconfigured_enter)
-        self._connection_fsm.add_handler(DriverConnectionState.UNCONFIGURED,    DriverEvent.EXIT,               self._handler_unconfigured_exit)
-        self._connection_fsm.add_handler(DriverConnectionState.UNCONFIGURED,    DriverEvent.INITIALIZE,         self._handler_unconfigured_initialize)
-        self._connection_fsm.add_handler(DriverConnectionState.UNCONFIGURED,    DriverEvent.CONFIGURE,          self._handler_unconfigured_configure)
-        self._connection_fsm.add_handler(DriverConnectionState.DISCONNECTED,    DriverEvent.ENTER,              self._handler_disconnected_enter)
-        self._connection_fsm.add_handler(DriverConnectionState.DISCONNECTED,    DriverEvent.EXIT,               self._handler_disconnected_exit)
-        self._connection_fsm.add_handler(DriverConnectionState.DISCONNECTED,    DriverEvent.INITIALIZE,         self._handler_disconnected_initialize)
-        self._connection_fsm.add_handler(DriverConnectionState.DISCONNECTED,    DriverEvent.CONFIGURE,          self._handler_disconnected_configure)
-        self._connection_fsm.add_handler(DriverConnectionState.DISCONNECTED,    DriverEvent.CONNECT,            self._handler_disconnected_connect)
-        self._connection_fsm.add_handler(DriverConnectionState.CONNECTED,       DriverEvent.ENTER,              self._handler_connected_enter)
-        self._connection_fsm.add_handler(DriverConnectionState.CONNECTED,       DriverEvent.EXIT,               self._handler_connected_exit)
-        self._connection_fsm.add_handler(DriverConnectionState.CONNECTED,       DriverEvent.DISCONNECT,         self._handler_connected_disconnect)
-        self._connection_fsm.add_handler(DriverConnectionState.CONNECTED,       DriverEvent.CONNECTION_LOST,    self._handler_connected_connection_lost)
-
-        self._connection_fsm.add_handler(DriverConnectionState.CONNECTED,       DriverEvent.DRIVER_PROTOCOL_PASSTHROUGH, self._handler_connected_protocol_event)
-
-
-=======
         self._connection_fsm.add_handler(DriverConnectionState.UNCONFIGURED, DriverEvent.ENTER, self._handler_unconfigured_enter)
         self._connection_fsm.add_handler(DriverConnectionState.UNCONFIGURED, DriverEvent.EXIT, self._handler_unconfigured_exit)
         self._connection_fsm.add_handler(DriverConnectionState.UNCONFIGURED, DriverEvent.INITIALIZE, self._handler_unconfigured_initialize)
@@ -419,7 +394,6 @@
         self._connection_fsm.add_handler(DriverConnectionState.CONNECTED, DriverEvent.EXECUTE, self._handler_connected_protocol_event)
         self._connection_fsm.add_handler(DriverConnectionState.CONNECTED, DriverEvent.FORCE_STATE, self._handler_connected_protocol_event)
             
->>>>>>> 8f1ba043
         # Start state machine.
         self._connection_fsm.start(DriverConnectionState.UNCONFIGURED)
                 
@@ -548,34 +522,7 @@
         @raises NotImplementedException if not implemented by subclass.                        
         """
         # Forward event and argument to the protocol FSM.
-<<<<<<< HEAD
-        return self._connection_fsm.on_event(DriverEvent.DRIVER_PROTOCOL_PASSTHROUGH, BaseProtocolEvent.ACQUIRE_SAMPLE, *args, **kwargs)
-
-    def execute_start_autosample(self, *args, **kwargs):
-        """
-        Switch to autosample mode.
-        @param timeout=timeout Optional command timeout.
-        @raises InstrumentTimeoutException if could not wake device or no response.
-        @raises InstrumentStateException if command not allowed in current state.
-        @raises NotImplementedException if not implemented by subclass.
-        """
-        # Forward event and argument to the protocol FSM.
-        return self._connection_fsm.on_event(DriverEvent.DRIVER_PROTOCOL_PASSTHROUGH, BaseProtocolEvent.START_AUTOSAMPLE, *args, **kwargs)
-
-    def execute_stop_autosample(self, *args, **kwargs):
-        """
-        Leave autosample mode.
-        @param timeout=timeout Optional command timeout.        
-        @raises InstrumentTimeoutException if could not wake device or no response.
-        @raises InstrumentProtocolException if stop command not recognized.
-        @raises InstrumentStateException if command not allowed in current state.
-        @raises NotImplementedException if not implemented by subclass.                        
-         """
-        # Forward event and argument to the protocol FSM.
-        return self._connection_fsm.on_event(DriverEvent.DRIVER_PROTOCOL_PASSTHROUGH, BaseProtocolEvent.STOP_AUTOSAMPLE, *args, **kwargs)
-=======
         return self._connection_fsm.on_event(DriverEvent.EXECUTE, resource_cmd, *args, **kwargs)
->>>>>>> 8f1ba043
 
     def execute_force_state(self, *args, **kwargs):
         """
@@ -594,80 +541,6 @@
         # Forward event and argument to the protocol FSM.
         return self._connection_fsm.on_event(DriverEvent.FORCE_STATE, DriverEvent.FORCE_STATE, *args, **kwargs)
 
-<<<<<<< HEAD
-    def execute_test(self, *args, **kwargs):
-        """
-        Execute device tests.
-        @param timeout=timeout Optional command timeout (for wakeup only --
-        device specific timeouts for internal test commands).
-        @raises InstrumentTimeoutException if could not wake device or no response.
-        @raises InstrumentProtocolException if test commands not recognized.
-        @raises InstrumentStateException if command not allowed in current state.
-        @raises NotImplementedException if not implemented by subclass.                        
-        """
-        # Forward event and argument to the protocol FSM.
-        return self._connection_fsm.on_event(DriverEvent.DRIVER_PROTOCOL_PASSTHROUGH, BaseProtocolEvent.TEST, *args, **kwargs)
-
-    def execute_calibrate(self, *args, **kwargs):
-        """
-        Execute device calibration.
-        @param timeout=timeout Optional command timeout (for wakeup only --
-        device specific timeouts for internal calibration commands).
-        @raises InstrumentTimeoutException if could not wake device or no response.
-        @raises InstrumentProtocolException if test commands not recognized.
-        @raises InstrumentStateException if command not allowed in current state.
-        @raises NotImplementedException if not implemented by subclass.                        
-        """
-        # Forward event and argument to the protocol FSM.
-        return self._connection_fsm.on_event(DriverEvent.DRIVER_PROTOCOL_PASSTHROUGH, BaseProtocolEvent.CALIBRATE, *args, **kwargs)
-
-    def execute_start_direct_access(self, *args, **kwargs):
-        """
-        Switch to direct access mode.
-        @raises TimeoutError if could not wake device or no response.
-        @raises StateError if command not allowed in current state.
-        @raises NotImplementedError if not implemented by subclass.                
-        """
-        return self._connection_fsm.on_event(DriverEvent.DRIVER_PROTOCOL_PASSTHROUGH, BaseProtocolEvent.START_DIRECT, *args, **kwargs)
-
-    def execute_direct_access(self, *args, **kwargs):
-        """
-        output direct access data to device.
-        @raises TimeoutError if could not wake device or no response.
-        @raises StateError if command not allowed in current state.
-        @raises NotImplementedError if not implemented by subclass.                
-        """
-        return self._connection_fsm.on_event(DriverEvent.DRIVER_PROTOCOL_PASSTHROUGH, BaseProtocolEvent.EXECUTE_DIRECT, *args, **kwargs)
-
-    def execute_stop_direct_access(self, *args, **kwargs):
-        """
-        Leave direct access mode.
-        @raises TimeoutError if could not wake device or no response.
-        @raises ProtocolError if stop command not recognized.
-        @raises StateError if command not allowed in current state.
-        @raises NotImplementedError if not implemented by subclass.                
-        """
-        return self._connection_fsm.on_event(DriverEvent.DRIVER_PROTOCOL_PASSTHROUGH, BaseProtocolEvent.STOP_DIRECT, *args, **kwargs)
-
-
-
-    ########################################################################
-    # Resource query interface.
-    ########################################################################
-
-    def get_current_state(self):
-        """
-        Return current device state. For single connection devices, return
-        a single connection state if not connected, and protocol state if connected.
-        """
-        connection_state = self._connection_fsm.get_current_state()
-        if connection_state == DriverConnectionState.CONNECTED:
-            return self._protocol.get_current_state()
-        else:
-            return connection_state
-
-=======
->>>>>>> 8f1ba043
     ########################################################################
     # Unconfigured handlers.
     ########################################################################
