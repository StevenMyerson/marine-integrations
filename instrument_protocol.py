--- conflicted
+++ resolved
@@ -408,7 +408,7 @@
             
             if time.time() > starttime + timeout:
                 raise InstrumentTimeoutException(InstErrorCode.TIMEOUT)
-        
+
     ########################################################################
     # Command-response helpers.
     ########################################################################    
@@ -566,7 +566,6 @@
         @retval The complete command, ready to send to the device.
         """
         return command+self.eoln
-<<<<<<< HEAD
 
     @staticmethod
     def _int_to_string(v):
@@ -595,6 +594,3 @@
             return None
         else:
             return '%e' % v
-=======
-            
->>>>>>> b8e8fb75
